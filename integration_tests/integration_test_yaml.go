--- conflicted
+++ resolved
@@ -154,21 +154,28 @@
 		},
 	},
 	{
+		description:    "test scratch",
+		dockerfilePath: "/workspace/integration_tests/dockerfiles/Dockerfile_test_scratch",
+		configPath:     "/workspace/integration_tests/dockerfiles/config_test_scratch.json",
+		dockerContext:  buildcontextPath,
+		kanikoContext:  buildcontextPath,
+		repo:           "test-scratch",
+		args: []string{
+			"hello=hello-value",
+			"file=context/foo",
+			"file3=context/b*",
+		},
+	},
+	{
 		description:    "test multistage",
 		dockerfilePath: "/workspace/integration_tests/dockerfiles/Dockerfile_test_multistage",
 		configPath:     "/workspace/integration_tests/dockerfiles/config_test_multistage.json",
 		dockerContext:  buildcontextPath,
 		kanikoContext:  buildcontextPath,
-<<<<<<< HEAD
 		repo:           "test-multistage",
-=======
-		repo:           "test-scratch",
-		args: []string{
-			"hello=hello-value",
-			"file=context/foo",
-			"file3=context/b*",
-		},
->>>>>>> ef191beb
+		args: []string{
+			"file=/foo2",
+		},
 	},
 }
 
