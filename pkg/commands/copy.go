--- conflicted
+++ resolved
@@ -52,9 +52,7 @@
 
 	replacementEnvs := buildArgs.ReplacementEnvs(config.Env)
 
-<<<<<<< HEAD
 	srcs, dest, err := resolveSources(c.cmd.SourcesAndDest, c.buildcontext, replacementEnvs)
-=======
 	if c.cmd.Chown != "" {
 		chown, err := util.ResolveEnvironmentReplacement(c.cmd.Chown, replacementEnvs, false)
 		if err != nil {
@@ -68,8 +66,6 @@
 		}
 	}
 
-	srcs, dest, err := util.ResolveEnvAndWildcards(c.cmd.SourcesAndDest, c.buildcontext, replacementEnvs)
->>>>>>> bd59b60f
 	if err != nil {
 		return err
 	}
@@ -102,11 +98,7 @@
 		}
 
 		if fi.IsDir() {
-<<<<<<< HEAD
-			copiedFiles, err := util.CopyDir(fullPath, destPath)
-=======
-			copiedFiles, err := util.CopyDir(fullPath, destPath, c.buildcontext, uid, gid)
->>>>>>> bd59b60f
+			copiedFiles, err := util.CopyDir(fullPath, destPath, uid, gid)
 			if err != nil {
 				return err
 			}
